import json
from abc import ABC, abstractmethod
from hashlib import md5
from typing import Any

from genie_flow_invoker.genie import GenieInvoker
from loguru import logger
from pydantic_core._pydantic_core import ValidationError
from pydantic.json import pydantic_encoder

<<<<<<< HEAD
from .client import WeaviateClientFactory
from .delete import WeaviateDeleter
from .exceptions import (
    CollectionNotFoundException,
    InvalidFilterException,
    NoMultiTenancySupportException,
    TenantNotFoundException,
    WeaviateDeleteException,
)
from .model import (
    WeaviateDeleteByFilenameRequest,
    WeaviateDeleteByFilterRequest,
    WeaviateDeleteChunksRequest,
    WeaviateDeleteErrorResponse,
    WeaviateDeleteMessage,
    WeaviatePersistenceRequest,
    WeaviatePersistenceResponse,
    WeaviateSimilaritySearchRequest,
=======
from genie_flow_invoker.genie import GenieInvoker
from genie_flow_invoker.invoker.weaviate.client import WeaviateClientFactory
from genie_flow_invoker.invoker.weaviate.model import WeaviateSimilaritySearchRequest, \
    WeaviatePersistenceRequest, WeaviatePersistenceResponse
from genie_flow_invoker.invoker.weaviate.persist import WeaviatePersistor
from genie_flow_invoker.invoker.weaviate.search import (
    SimilaritySearcher,
    AbstractSearcher,
    VectorSimilaritySearcher,
>>>>>>> 206c0c4f
)
from .persist import WeaviatePersistor
from .search import AbstractSearcher, SimilaritySearcher, VectorSimilaritySearcher, ChunkedDocumentListModel


class AbstractWeaviateInvoker(GenieInvoker, ABC):

    def __init__(self, client_factory: WeaviateClientFactory):
        self.client_factory = client_factory

    @classmethod
    def create_client_factory(cls, config: dict):
        connection_config = config["connection"]
        return WeaviateClientFactory(connection_config)


<<<<<<< HEAD
class ConfiguredWeaviateSimilaritySearchInvoker(AbstractWeaviateInvoker, ABC):
=======
class AbstractWeaviateInvoker(GenieInvoker, ABC):

    def __init__(self, client_factory: WeaviateClientFactory):
        self.client_factory = client_factory

    @classmethod
    def from_config(cls, config: dict):
        connection_config = config["connection"]
        client_factory = WeaviateClientFactory(connection_config)
        return cls(client_factory)


class ConfiguredWeaviateSimilaritySearchInvoker(GenieInvoker, ABC):
>>>>>>> 206c0c4f

    def __init__(
        self,
        client_factory: WeaviateClientFactory,
        query_config: dict[str, Any],
    ) -> None:
        super().__init__(client_factory)
        """
        A Genie Invoker to retrieve documents from Weaviate, using similarity search.

        This is the basic Weaviate similarity search invoker that reads search parameters` from
        the `meta.yaml` file that is used to create this invoker.
        """
        self.client_factory = client_factory
        self.query_config = query_config
        self.searcher = self.searcher_class(self.client_factory, self.query_config)

    @classmethod
    def from_config(cls, config: dict):
        """
        Creates ab abstract Weaviate SimilaritySearchInvoker from configuration. Configuration
        should include a key `connection` which contains all keys for setting up the connection.
        Should also include the key `query` for all (default) query parameters.
        """
<<<<<<< HEAD
        client_factory = cls.create_client_factory(config)
=======
        super_class = super(AbstractWeaviateInvoker).from_config(config)
>>>>>>> 206c0c4f
        query_config = config["query"]
        return cls(super_class.client_factory, query_config)

    @property
    @abstractmethod
    def searcher_class(self) -> type[AbstractSearcher]:
        raise NotImplementedError("Subclasses must implement this method")

    @abstractmethod
    def _parse_input(self, content: str) -> dict[str, Any]:
        raise NotImplementedError()

    def invoke(self, content: str) -> str:
        """
        Execute the similarity search. Content is parsed, based on the searcher that is
        configured for the search invoker class.

        Output is a JSON dump of a list of `ChunkDistance` objects.

        :param content: the content to be processed
        :return: a list of `ChunkDistance` objects
        """
        logger.debug(f"invoking weaviate with '{content}'")
        logger.info(
            "invoking similarity search for content hash {content_hash}",
            content_hash=md5(content.encode("utf-8")).hexdigest(),
        )
        search_params = self._parse_input(content)
        results = self.searcher.search(**search_params)
        return ChunkedDocumentListModel.dump_json(results).decode("utf-8")


class WeaviateSimilaritySearchInvoker(ConfiguredWeaviateSimilaritySearchInvoker):
    """
    This Invoker conducts the similarity search, based on the literal content provided.
    Will return a JSON version of a list of `ChunkDistance` objects.
    """

    @property
    def searcher_class(self) -> type[AbstractSearcher]:
        return SimilaritySearcher

    def _parse_input(self, content: str) -> dict[str, Any]:
        logger.debug(
            "invoking similarity search for content {content}",
            content=content,
        )
        logger.info(
            "invoking similarity search for content hash {content_hash}",
            content_hash=md5(content.encode("utf-8")).hexdigest(),
        )
        return dict(query_text=content)


class WeaviateVectorSimilaritySearchInvoker(ConfiguredWeaviateSimilaritySearchInvoker):
    """
    This Invoker conducts a similarity search, given a vector. The vector is expected to be
    passed as a JSON encoded string.
    """

    @property
    def searcher_class(self) -> type[AbstractSearcher]:
        return VectorSimilaritySearcher

    def _parse_input(self, content: str) -> dict[str, Any]:
        try:
            query_vector = json.loads(content)
        except json.decoder.JSONDecodeError:
            logger.error("invalid content '{content}'", content=content)
            raise ValueError("expected a JSON encoded list of floats")
        logger.debug(
            "invoking similarity search for vector of {nr_dims} dimensions, "
            "starting with {first_values}",
            nr_dims=len(query_vector),
            first_values=query_vector[0:3],
        )
        logger.info(
            "invoking similarity search for vector of {nr_dims} dimensions",
            nr_dims=len(query_vector),
        )
        return dict(query_vector=query_vector)


class WeaviateSimilaritySearchRequestInvoker(ConfiguredWeaviateSimilaritySearchInvoker):
    """
    This Invoker expects a `WeaviateSimilaritySearchRequest` in JSON format.
    """

    @property
    def searcher_class(self) -> type[AbstractSearcher]:
        return VectorSimilaritySearcher

    def _parse_input(self, content: str) -> dict[str, Any]:
        try:
            query_params = WeaviateSimilaritySearchRequest.model_validate_json(content)
        except ValidationError as e:
            logger.error("could not parse invalid content '{content}'", content=content)
            raise ValueError("invalid content '{content}'".format(content=content))
        logger.debug(
            "invoking similarity search using parameters: {json_query_params}",
            json_query_params=query_params.model_dump_json(),
            **query_params.model_dump(),
        )
        logger.info(
            "invoking similarity search using parameters: {params}",
            params=query_params.model_dump().keys(),
        )
        return query_params.model_dump()


<<<<<<< HEAD
class AbstractWeaviatePersistorInvoker(AbstractWeaviateInvoker, ABC):

    def __init__(
        self, client_factory: WeaviateClientFactory, persist_config: dict
    ) -> None:
=======
class AbstractWeaviatePersistorInvoker(AbstractWeaviateInvoker):

    def __init__(self, client_factory: WeaviateClientFactory, persist_config: dict) -> None:
>>>>>>> 206c0c4f
        super().__init__(client_factory)
        self.persist_config = persist_config
        self.persistor = WeaviatePersistor(self.client_factory, self.persist_config)

    @classmethod
    def from_config(cls, config: dict):
<<<<<<< HEAD
        client_factory = cls.create_client_factory(config)
        persist_config = config["persist"]
        return cls(client_factory, persist_config)


class WeaviateCreateTenantInvoker(AbstractWeaviatePersistorInvoker):
    """
    This Invoker creates a new tenant within a given Collection. If the tenant within
    that collection already exists, the creation is silently ignored. Will
=======
        super_class = super(AbstractWeaviateInvoker).from_config(config)
        persist_config = config["persist"]
        return cls.__init__(super_class.client_factory, persist_config)


class WeaviateCreateCollectionInvoker(AbstractWeaviatePersistorInvoker):
    """
    This Invoker creates a new collection with an optional tenant. If the collection or
    tenant within that collection already exists, the creation is silently ignored. Will
>>>>>>> 206c0c4f
    return a JSON containing the configuration

    Expects a JSON configuration
    object, containing:

    - collection_name: name of the collection

    - tenant_name: optional name of
    """

    def invoke(self, content: str) -> str:
        try:
            params = json.loads(content)
        except json.decoder.JSONDecodeError:
            logger.error("Cannot parse content as params '{content}'", content=content)
            raise ValueError(f"invalid content '{content}'")
<<<<<<< HEAD

        collection = self.persistor.get_collection(params)
        tenant = self.persistor.create_tenant(collection, params.get("tenant_name", None))
        config = tenant.config.get()
=======
        collection = self.persistor.get_or_create(params)
        config = collection.config.get()
>>>>>>> 206c0c4f
        return json.dumps(
            {
                "collection_name": config.name,
                "description": config.description,
                "multi_tenancy": {
<<<<<<< HEAD
                    "enabled": config.multi_tenancy_config.enabled,
                    "auto_tenant_creation": config.multi_tenancy_config.auto_tenant_creation,
                    "auto_tenant_activation": config.multi_tenancy_config.auto_tenant_activation,
                },
                "properties": {
                    prop.name: str(prop.data_type) for prop in config.properties
=======
                    "enabled": config.multi_tenancy.enabled,
                    "auto_tenant_creation": config.multi_tenancy.auto_tenant_creation,
                    "auto_tenant_activation": config.multi_tenancy.auto_tenant_activation,
                },
                "properties": {
                    name: prop.name for name, prop in config.properties.items()
>>>>>>> 206c0c4f
                },
            }
        )


class WeaviatePersistInvoker(AbstractWeaviatePersistorInvoker):
    """
    This invoker inserts a Chunked Document into a collection with the given name and potentially
    into a tenant with the given name. Expects a JSON dump of a `WeaviateSimilaritySearchRequest`
    and returns a JSON dump of a `WeaviateSimilaritySearchResponse`.
    """

    def invoke(self, content: str) -> str:
        try:
            request = WeaviatePersistenceRequest.model_validate_json(content)
        except ValidationError as e:
            logger.error(
                "Cannot parse content as persistence request '{content}', error: {error}",
                content=content,
                error=str(e),
            )
            raise ValueError("invalid content '{content}'")

<<<<<<< HEAD
        collection_name, tenant_name, nr_inserted, nr_replaced = (
            self.persistor.persist_document(
                request.document,
                request.collection_name,
                request.tenant_name,
            )
=======
        collection_name, tenant_name, nr_inserted, nr_replaced = self.persistor.persist_document(
            request.document,
            request.collection_name,
            request.tenant_name,
>>>>>>> 206c0c4f
        )

        return WeaviatePersistenceResponse(
            collection_name=collection_name,
            tenant_name=tenant_name,
            nr_inserts=nr_inserted,
            nr_replaces=nr_replaced,
<<<<<<< HEAD
        ).model_dump_json()


class AbstractWeaviateDeleteInvoker(AbstractWeaviateInvoker, ABC):

    def __init__(
        self, client_factory: WeaviateClientFactory, delete_config: dict
    ) -> None:
        super().__init__(client_factory)
        self.delete_config = delete_config
        self.deleter = WeaviateDeleter(self.client_factory, delete_config)

    @classmethod
    def from_config(cls, config: dict):
        client_factory = cls.create_client_factory(config)
        delete_config = config["delete"]
        return cls.__init__(super_class.client_factory, delete_config)


class WeaviateDeleteChunkInvoker(AbstractWeaviateDeleteInvoker):

    def invoke(self, content: str) -> str:
        try:
            request = WeaviateDeleteChunksRequest.model_validate_json(content)
        except ValidationError as e:
            logger.error("Failed to parse Weaviate Delete Request")
            raise ValueError("Failed to parse Weaviate Delete Request")

        result = self.deleter.delete_chunks_by_id(
            request.chunk_id,
            request.collection_name,
            request.tenant_name,
        )
        return json.dumps(result)


class WeaviateDeleteByFilenameInvoker(AbstractWeaviateDeleteInvoker):

    def invoke(self, content: str) -> str:
        try:
            request = WeaviateDeleteByFilenameRequest.model_validate_json(content)
        except ValidationError as e:
            logger.error("Failed to parse Weaviate Delete by Filename Request")
            raise ValueError("Failed to parse Weaviate Delete by Filename Request")

        result = self.deleter.delete_chunks_by_filename(
            filename=request.filename,
            collection_name=request.collection_name,
            tenant_name=request.tenant_name,
        )
        return json.dumps(result)


class WeaviateDeleteByFilterInvoker(AbstractWeaviateDeleteInvoker):

    def invoke(self, content: str) -> str:
        try:
            filter_definition = WeaviateDeleteByFilterRequest.model_validate_json(
                content
            )
        except json.decoder.JSONDecodeError:
            logger.error("failed to parse filter definition")
            raise ValueError("failed to parse filter definition")

        try:
            result = self.deleter.delete_by_filter(
                filter_definition.model_dump(),
                collection_name=filter_definition.collection_name,
                tenant_name=filter_definition.tenant_name,
            )
            return json.dumps(result)
        except InvalidFilterException as e:
            return WeaviateDeleteErrorResponse(
                collection_name=e.collection_name,
                tenant_name=e.tenant_name,
                error_code=e.__name__,
                error=str(e),
            ).model_dump_json()


class WeaviateDeleteTenantInvoker(AbstractWeaviateDeleteInvoker):

    def invoke(self, content: str) -> str:
        try:
            request = WeaviateDeleteMessage.model_validate_json(content)
        except ValidationError as e:
            logger.error("Failed to parse Weaviate Delete Request")
            raise ValueError("Failed to parse Weaviate Delete Request")

        try:
            result = self.deleter.delete_tenant(
                request.collection_name, request.tenant_name
            )
        except WeaviateDeleteException as e:
            return WeaviateDeleteErrorResponse(
                collection_name=e.collection_name,
                tenant_name=e.tenant_name,
                error_code=e.__class__.__name__,
                error=str(e),
            ).model_dump_json()

        return WeaviateDeleteMessage(
            collection_name=result["collection_name"],
            tenant_name=result["tenant_name"],
        ).model_dump_json()


class WeaviateDeleteCollectionInvoker(AbstractWeaviateDeleteInvoker):

    def invoke(self, content: str) -> str:
        try:
            request = WeaviateDeleteMessage.model_validate_json(content)
        except ValidationError as e:
            logger.error("Failed to parse Weaviate Delete Request")
            raise ValueError("Failed to parse Weaviate Delete Request")

        try:
            result = self.deleter.delete_collection(request.collection_name)
        except CollectionNotFoundException as e:
            return WeaviateDeleteErrorResponse.from_exception(e).model_dump_json(
                exclude_none=True,
            )

        return WeaviateDeleteMessage(
            collection_name=result["collection_name"]
        ).model_dump_json(exclude_none=True)
=======
        ).model_dump_json()
>>>>>>> 206c0c4f
<|MERGE_RESOLUTION|>--- conflicted
+++ resolved
@@ -8,7 +8,6 @@
 from pydantic_core._pydantic_core import ValidationError
 from pydantic.json import pydantic_encoder
 
-<<<<<<< HEAD
 from .client import WeaviateClientFactory
 from .delete import WeaviateDeleter
 from .exceptions import (
@@ -27,17 +26,6 @@
     WeaviatePersistenceRequest,
     WeaviatePersistenceResponse,
     WeaviateSimilaritySearchRequest,
-=======
-from genie_flow_invoker.genie import GenieInvoker
-from genie_flow_invoker.invoker.weaviate.client import WeaviateClientFactory
-from genie_flow_invoker.invoker.weaviate.model import WeaviateSimilaritySearchRequest, \
-    WeaviatePersistenceRequest, WeaviatePersistenceResponse
-from genie_flow_invoker.invoker.weaviate.persist import WeaviatePersistor
-from genie_flow_invoker.invoker.weaviate.search import (
-    SimilaritySearcher,
-    AbstractSearcher,
-    VectorSimilaritySearcher,
->>>>>>> 206c0c4f
 )
 from .persist import WeaviatePersistor
 from .search import AbstractSearcher, SimilaritySearcher, VectorSimilaritySearcher, ChunkedDocumentListModel
@@ -54,23 +42,7 @@
         return WeaviateClientFactory(connection_config)
 
 
-<<<<<<< HEAD
 class ConfiguredWeaviateSimilaritySearchInvoker(AbstractWeaviateInvoker, ABC):
-=======
-class AbstractWeaviateInvoker(GenieInvoker, ABC):
-
-    def __init__(self, client_factory: WeaviateClientFactory):
-        self.client_factory = client_factory
-
-    @classmethod
-    def from_config(cls, config: dict):
-        connection_config = config["connection"]
-        client_factory = WeaviateClientFactory(connection_config)
-        return cls(client_factory)
-
-
-class ConfiguredWeaviateSimilaritySearchInvoker(GenieInvoker, ABC):
->>>>>>> 206c0c4f
 
     def __init__(
         self,
@@ -95,13 +67,9 @@
         should include a key `connection` which contains all keys for setting up the connection.
         Should also include the key `query` for all (default) query parameters.
         """
-<<<<<<< HEAD
         client_factory = cls.create_client_factory(config)
-=======
-        super_class = super(AbstractWeaviateInvoker).from_config(config)
->>>>>>> 206c0c4f
         query_config = config["query"]
-        return cls(super_class.client_factory, query_config)
+        return cls(client_factory, query_config)
 
     @property
     @abstractmethod
@@ -210,24 +178,17 @@
         return query_params.model_dump()
 
 
-<<<<<<< HEAD
 class AbstractWeaviatePersistorInvoker(AbstractWeaviateInvoker, ABC):
 
     def __init__(
         self, client_factory: WeaviateClientFactory, persist_config: dict
     ) -> None:
-=======
-class AbstractWeaviatePersistorInvoker(AbstractWeaviateInvoker):
-
-    def __init__(self, client_factory: WeaviateClientFactory, persist_config: dict) -> None:
->>>>>>> 206c0c4f
         super().__init__(client_factory)
         self.persist_config = persist_config
         self.persistor = WeaviatePersistor(self.client_factory, self.persist_config)
 
     @classmethod
     def from_config(cls, config: dict):
-<<<<<<< HEAD
         client_factory = cls.create_client_factory(config)
         persist_config = config["persist"]
         return cls(client_factory, persist_config)
@@ -237,17 +198,6 @@
     """
     This Invoker creates a new tenant within a given Collection. If the tenant within
     that collection already exists, the creation is silently ignored. Will
-=======
-        super_class = super(AbstractWeaviateInvoker).from_config(config)
-        persist_config = config["persist"]
-        return cls.__init__(super_class.client_factory, persist_config)
-
-
-class WeaviateCreateCollectionInvoker(AbstractWeaviatePersistorInvoker):
-    """
-    This Invoker creates a new collection with an optional tenant. If the collection or
-    tenant within that collection already exists, the creation is silently ignored. Will
->>>>>>> 206c0c4f
     return a JSON containing the configuration
 
     Expects a JSON configuration
@@ -264,35 +214,21 @@
         except json.decoder.JSONDecodeError:
             logger.error("Cannot parse content as params '{content}'", content=content)
             raise ValueError(f"invalid content '{content}'")
-<<<<<<< HEAD
 
         collection = self.persistor.get_collection(params)
         tenant = self.persistor.create_tenant(collection, params.get("tenant_name", None))
         config = tenant.config.get()
-=======
-        collection = self.persistor.get_or_create(params)
-        config = collection.config.get()
->>>>>>> 206c0c4f
         return json.dumps(
             {
                 "collection_name": config.name,
                 "description": config.description,
                 "multi_tenancy": {
-<<<<<<< HEAD
                     "enabled": config.multi_tenancy_config.enabled,
                     "auto_tenant_creation": config.multi_tenancy_config.auto_tenant_creation,
                     "auto_tenant_activation": config.multi_tenancy_config.auto_tenant_activation,
                 },
                 "properties": {
                     prop.name: str(prop.data_type) for prop in config.properties
-=======
-                    "enabled": config.multi_tenancy.enabled,
-                    "auto_tenant_creation": config.multi_tenancy.auto_tenant_creation,
-                    "auto_tenant_activation": config.multi_tenancy.auto_tenant_activation,
-                },
-                "properties": {
-                    name: prop.name for name, prop in config.properties.items()
->>>>>>> 206c0c4f
                 },
             }
         )
@@ -316,19 +252,12 @@
             )
             raise ValueError("invalid content '{content}'")
 
-<<<<<<< HEAD
         collection_name, tenant_name, nr_inserted, nr_replaced = (
             self.persistor.persist_document(
                 request.document,
                 request.collection_name,
                 request.tenant_name,
             )
-=======
-        collection_name, tenant_name, nr_inserted, nr_replaced = self.persistor.persist_document(
-            request.document,
-            request.collection_name,
-            request.tenant_name,
->>>>>>> 206c0c4f
         )
 
         return WeaviatePersistenceResponse(
@@ -336,7 +265,6 @@
             tenant_name=tenant_name,
             nr_inserts=nr_inserted,
             nr_replaces=nr_replaced,
-<<<<<<< HEAD
         ).model_dump_json()
 
 
@@ -353,7 +281,7 @@
     def from_config(cls, config: dict):
         client_factory = cls.create_client_factory(config)
         delete_config = config["delete"]
-        return cls.__init__(super_class.client_factory, delete_config)
+        return cls.__init__(client_factory, delete_config)
 
 
 class WeaviateDeleteChunkInvoker(AbstractWeaviateDeleteInvoker):
@@ -462,7 +390,4 @@
 
         return WeaviateDeleteMessage(
             collection_name=result["collection_name"]
-        ).model_dump_json(exclude_none=True)
-=======
-        ).model_dump_json()
->>>>>>> 206c0c4f
+        ).model_dump_json(exclude_none=True)